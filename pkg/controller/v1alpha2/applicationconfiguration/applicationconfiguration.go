--- conflicted
+++ resolved
@@ -61,11 +61,8 @@
 // Reconcile event reasons.
 const (
 	reasonRenderComponents       = "RenderedComponents"
-<<<<<<< HEAD
 	reasonExecutePrehook         = "ExecutePrehook"
 	reasonExecutePosthook        = "ExecutePosthook"
-=======
->>>>>>> 83eea48c
 	reasonApplyComponents        = "AppliedComponents"
 	reasonGGComponent            = "GarbageCollectedComponent"
 	reasonCannotExecutePrehooks  = "CannotExecutePrehooks"
@@ -197,11 +194,7 @@
 
 // Reconcile an OAM ApplicationConfigurations by rendering and instantiating its
 // Components and Traits.
-<<<<<<< HEAD
 func (r *OAMApplicationReconciler) Reconcile(req reconcile.Request) (result reconcile.Result, returnErr error) {
-=======
-func (r *OAMApplicationReconciler) Reconcile(req reconcile.Request) (reconcile.Result, error) {
->>>>>>> 83eea48c
 	log := r.log.WithValues("request", req)
 	log.Debug("Reconciling")
 
