/*
Copyright 2020 The Crossplane Authors.

Licensed under the Apache License, Version 2.0 (the "License");
you may not use this file except in compliance with the License.
You may obtain a copy of the License at

	http://www.apache.org/licenses/LICENSE-2.0

Unless required by applicable law or agreed to in writing, software
distributed under the License is distributed on an "AS IS" BASIS,
WITHOUT WARRANTIES OR CONDITIONS OF ANY KIND, either express or implied.
See the License for the specific language governing permissions and
limitations under the License.
*/

package applicationconfiguration

import (
	"context"
	"strconv"
	"strings"
	"time"

	"github.com/crossplane/oam-kubernetes-runtime/pkg/oam"

	"github.com/crossplane/crossplane-runtime/apis/core/v1alpha1"
	runtimev1alpha1 "github.com/crossplane/crossplane-runtime/apis/core/v1alpha1"
	"github.com/crossplane/crossplane-runtime/pkg/event"
	"github.com/crossplane/crossplane-runtime/pkg/logging"
	"github.com/crossplane/crossplane-runtime/pkg/meta"
	"github.com/crossplane/crossplane-runtime/pkg/resource"
	"github.com/pkg/errors"
	"k8s.io/apimachinery/pkg/apis/meta/v1/unstructured"
	"k8s.io/apimachinery/pkg/runtime"
	ctrl "sigs.k8s.io/controller-runtime"
	"sigs.k8s.io/controller-runtime/pkg/client"
	"sigs.k8s.io/controller-runtime/pkg/reconcile"
	"sigs.k8s.io/controller-runtime/pkg/source"

	"github.com/crossplane/oam-kubernetes-runtime/apis/core/v1alpha2"
	"github.com/crossplane/oam-kubernetes-runtime/pkg/controller"
)

const (
	reconcileTimeout = 1 * time.Minute
	dependCheckWait  = 10 * time.Second
	shortWait        = 30 * time.Second
	longWait         = 1 * time.Minute
)

// Reconcile error strings.
const (
	errGetAppConfig          = "cannot get application configuration"
	errUpdateAppConfigStatus = "cannot update application configuration status"
	errExecutePrehooks       = "failed to execute pre-hooks"
	errExecutePosthooks      = "failed to execute post-hooks"
	errRenderComponents      = "cannot render components"
	errApplyComponents       = "cannot apply components"
	errGCComponent           = "cannot garbage collect components"
	errFinalizeWorkloads     = "failed to finalize workloads"
)

// Reconcile event reasons.
const (
	reasonRenderComponents        = "RenderedComponents"
	reasonExecutePrehook          = "ExecutePrehook"
	reasonExecutePosthook         = "ExecutePosthook"
	reasonApplyComponents         = "AppliedComponents"
	reasonGGComponent             = "GarbageCollectedComponent"
	reasonCannotExecutePrehooks   = "CannotExecutePrehooks"
	reasonCannotExecutePosthooks  = "CannotExecutePosthooks"
	reasonCannotRenderComponents  = "CannotRenderComponents"
	reasonCannotApplyComponents   = "CannotApplyComponents"
	reasonCannotGGComponents      = "CannotGarbageCollectComponents"
	reasonCannotFinalizeWorkloads = "CannotFinalizeWorkloads"
)

// Setup adds a controller that reconciles ApplicationConfigurations.
func Setup(mgr ctrl.Manager, args controller.Args, l logging.Logger) error {
	name := "oam/" + strings.ToLower(v1alpha2.ApplicationConfigurationGroupKind)

	return ctrl.NewControllerManagedBy(mgr).
		Named(name).
		For(&v1alpha2.ApplicationConfiguration{}).
		Watches(&source.Kind{Type: &v1alpha2.Component{}}, &ComponentHandler{
			Client:        mgr.GetClient(),
			Logger:        l,
			RevisionLimit: args.RevisionLimit,
		}).
		Complete(NewReconciler(mgr,
			WithLogger(l.WithValues("controller", name)),
			WithRecorder(event.NewAPIRecorder(mgr.GetEventRecorderFor(name)))))
}

// An OAMApplicationReconciler reconciles OAM ApplicationConfigurations by rendering and
// instantiating their Components and Traits.
type OAMApplicationReconciler struct {
	client     client.Client
	components ComponentRenderer
	workloads  WorkloadApplicator
	gc         GarbageCollector
	scheme     *runtime.Scheme
	log        logging.Logger
	record     event.Recorder
	preHooks   map[string]ControllerHooks
	postHooks  map[string]ControllerHooks
}

// A ReconcilerOption configures a Reconciler.
type ReconcilerOption func(*OAMApplicationReconciler)

// WithRenderer specifies how the Reconciler should render workloads and traits.
func WithRenderer(r ComponentRenderer) ReconcilerOption {
	return func(rc *OAMApplicationReconciler) {
		rc.components = r
	}
}

// WithApplicator specifies how the Reconciler should apply workloads and traits.
func WithApplicator(a WorkloadApplicator) ReconcilerOption {
	return func(rc *OAMApplicationReconciler) {
		rc.workloads = a
	}
}

// WithGarbageCollector specifies how the Reconciler should garbage collect
// workloads and traits when an ApplicationConfiguration is edited to remove
// them.
func WithGarbageCollector(gc GarbageCollector) ReconcilerOption {
	return func(rc *OAMApplicationReconciler) {
		rc.gc = gc
	}
}

// WithLogger specifies how the Reconciler should log messages.
func WithLogger(l logging.Logger) ReconcilerOption {
	return func(r *OAMApplicationReconciler) {
		r.log = l
	}
}

// WithRecorder specifies how the Reconciler should record events.
func WithRecorder(er event.Recorder) ReconcilerOption {
	return func(r *OAMApplicationReconciler) {
		r.record = er
	}
}

// WithPrehook register a pre-hook to the Reconciler
func WithPrehook(name string, hook ControllerHooks) ReconcilerOption {
	return func(r *OAMApplicationReconciler) {
		r.preHooks[name] = hook
	}
}

// WithPosthook register a post-hook to the Reconciler
func WithPosthook(name string, hook ControllerHooks) ReconcilerOption {
	return func(r *OAMApplicationReconciler) {
		r.postHooks[name] = hook
	}
}

// NewReconciler returns an OAMApplicationReconciler that reconciles ApplicationConfigurations
// by rendering and instantiating their Components and Traits.
func NewReconciler(m ctrl.Manager, o ...ReconcilerOption) *OAMApplicationReconciler {
	r := &OAMApplicationReconciler{
		client: m.GetClient(),
		scheme: m.GetScheme(),
		components: &components{
			client:   m.GetClient(),
			params:   ParameterResolveFn(resolve),
			workload: ResourceRenderFn(renderWorkload),
			trait:    ResourceRenderFn(renderTrait),
		},
		workloads: &workloads{
			client:    resource.NewAPIPatchingApplicator(m.GetClient()),
			rawClient: m.GetClient(),
		},
		gc:        GarbageCollectorFn(eligible),
		log:       logging.NewNopLogger(),
		record:    event.NewNopRecorder(),
		preHooks:  make(map[string]ControllerHooks),
		postHooks: make(map[string]ControllerHooks),
	}

	for _, ro := range o {
		ro(r)
	}

	return r
}

// NOTE(negz): We don't validate anything against their definitions at the
// controller level. We assume this will be done by validating admission
// webhooks.

// Reconcile an OAM ApplicationConfigurations by rendering and instantiating its
// Components and Traits.
func (r *OAMApplicationReconciler) Reconcile(req reconcile.Request) (result reconcile.Result, returnErr error) {
	log := r.log.WithValues("request", req)
	log.Debug("Reconciling")

	ctx, cancel := context.WithTimeout(context.Background(), reconcileTimeout)
	defer cancel()

	ac := &v1alpha2.ApplicationConfiguration{}
	if err := r.client.Get(ctx, req.NamespacedName, ac); err != nil {
		return reconcile.Result{}, errors.Wrap(resource.IgnoreNotFound(err), errGetAppConfig)
	}
	acPatch := ac.DeepCopy()

	if ac.ObjectMeta.DeletionTimestamp.IsZero() {
		if registerFinalizers(ac) {
			log.Debug("Register new finalizers", "finalizers", ac.ObjectMeta.Finalizers)
			return reconcile.Result{}, errors.Wrap(r.client.Update(ctx, ac), errUpdateAppConfigStatus)
		}
	} else {
		if err := r.workloads.Finalize(ctx, ac); err != nil {
			log.Debug("Failed to finalize workloads", "workloads status", ac.Status.Workloads,
				"error", err, "requeue-after", result.RequeueAfter)
			r.record.Event(ac, event.Warning(reasonCannotFinalizeWorkloads, err))
			ac.SetConditions(v1alpha1.ReconcileError(errors.Wrap(err, errFinalizeWorkloads)))
			return reconcile.Result{}, errors.Wrap(r.client.Status().Update(ctx, ac), errUpdateAppConfigStatus)
		}
		return reconcile.Result{}, errors.Wrap(r.client.Update(ctx, ac), errUpdateAppConfigStatus)
	}

	// execute the posthooks at the end no matter what
	defer func() {
		updateObservedGeneration(ac)
		for name, hook := range r.postHooks {
			exeResult, err := hook.Exec(ctx, ac, log)
			if err != nil {
				log.Debug("Failed to execute post-hooks", "hook name", name, "error", err, "requeue-after", result.RequeueAfter)
				r.record.Event(ac, event.Warning(reasonCannotExecutePosthooks, err))
				ac.SetConditions(v1alpha1.ReconcileError(errors.Wrap(err, errExecutePosthooks)))
				result = exeResult
				returnErr = errors.Wrap(r.client.Status().Update(ctx, ac), errUpdateAppConfigStatus)
				return
			}
			r.record.Event(ac, event.Normal(reasonExecutePosthook, "Successfully executed a posthook", "posthook name", name))
		}
		returnErr = errors.Wrap(r.client.Status().Update(ctx, ac), errUpdateAppConfigStatus)
	}()

	// execute the prehooks
	for name, hook := range r.preHooks {
		result, err := hook.Exec(ctx, ac, log)
		if err != nil {
			log.Debug("Failed to execute pre-hooks", "hook name", name, "error", err, "requeue-after", result.RequeueAfter)
			r.record.Event(ac, event.Warning(reasonCannotExecutePrehooks, err))
			ac.SetConditions(v1alpha1.ReconcileError(errors.Wrap(err, errExecutePrehooks)))
			return result, errors.Wrap(r.client.Status().Update(ctx, ac), errUpdateAppConfigStatus)
		}
		r.record.Event(ac, event.Normal(reasonExecutePrehook, "Successfully executed a prehook", "prehook name ", name))
	}

	log = log.WithValues("uid", ac.GetUID(), "version", ac.GetResourceVersion())

	workloads, depStatus, err := r.components.Render(ctx, ac)
	if err != nil {
		log.Debug("Cannot render components", "error", err, "requeue-after", time.Now().Add(shortWait))
		r.record.Event(ac, event.Warning(reasonCannotRenderComponents, err))
		ac.SetConditions(v1alpha1.ReconcileError(errors.Wrap(err, errRenderComponents)))
		return reconcile.Result{RequeueAfter: shortWait}, errors.Wrap(r.client.Status().Update(ctx, ac), errUpdateAppConfigStatus)
	}
	log.Debug("Successfully rendered components", "workloads", len(workloads))
	r.record.Event(ac, event.Normal(reasonRenderComponents, "Successfully rendered components", "workloads", strconv.Itoa(len(workloads))))

	if err := r.workloads.Apply(ctx, ac.Status.Workloads, workloads, resource.MustBeControllableBy(ac.GetUID())); err != nil {
		log.Debug("Cannot apply components", "error", err, "requeue-after", time.Now().Add(shortWait))
		r.record.Event(ac, event.Warning(reasonCannotApplyComponents, err))
		ac.SetConditions(v1alpha1.ReconcileError(errors.Wrap(err, errApplyComponents)))
		return reconcile.Result{RequeueAfter: shortWait}, errors.Wrap(r.client.Status().Update(ctx, ac), errUpdateAppConfigStatus)
	}
	log.Debug("Successfully applied components", "workloads", len(workloads))
	r.record.Event(ac, event.Normal(reasonApplyComponents, "Successfully applied components", "workloads", strconv.Itoa(len(workloads))))

	// Kubernetes garbage collection will (by default) reap workloads and traits
	// when the appconfig that controls them (in the controller reference sense)
	// is deleted. Here we cover the case in which a component or one of its
	// traits is removed from an extant appconfig.
	for _, e := range r.gc.Eligible(ac.GetNamespace(), ac.Status.Workloads, workloads) {
		// https://github.com/golang/go/wiki/CommonMistakes#using-reference-to-loop-iterator-variable
		e := e

		log := log.WithValues("kind", e.GetKind(), "name", e.GetName())
		record := r.record.WithAnnotations("kind", e.GetKind(), "name", e.GetName())

		if err := r.client.Delete(ctx, &e); resource.IgnoreNotFound(err) != nil {
			log.Debug("Cannot garbage collect component", "error", err, "requeue-after", time.Now().Add(shortWait))
			record.Event(ac, event.Warning(reasonCannotGGComponents, err))
			ac.SetConditions(v1alpha1.ReconcileError(errors.Wrap(err, errGCComponent)))
			return reconcile.Result{RequeueAfter: shortWait}, errors.Wrap(r.client.Status().Update(ctx, ac), errUpdateAppConfigStatus)
		}
		log.Debug("Garbage collected resource")
		record.Event(ac, event.Normal(reasonGGComponent, "Successfully garbage collected component"))
	}

	// patch the final status on the client side, k8s sever can't merge them
	r.updateStatus(ctx, ac, acPatch, workloads)

	ac.Status.Dependency = v1alpha2.DependencyStatus{}
	waitTime := longWait
	if len(depStatus.Unsatisfied) != 0 {
		waitTime = dependCheckWait
		ac.Status.Dependency = *depStatus
	}

	// the posthook function will do the final status update
	return reconcile.Result{RequeueAfter: waitTime}, nil
}

func (r *OAMApplicationReconciler) updateStatus(ctx context.Context, ac, acPatch *v1alpha2.ApplicationConfiguration, workloads []Workload) {
	ac.Status.Workloads = make([]v1alpha2.WorkloadStatus, len(workloads))
	revisionStatus := make([]v1alpha2.WorkloadStatus, 0)
	for i, w := range workloads {
		ac.Status.Workloads[i] = workloads[i].Status()
		if !w.RevisionEnabled {
			continue
		}
		var ul unstructured.UnstructuredList
		ul.SetKind(w.Workload.GetKind())
		ul.SetAPIVersion(w.Workload.GetAPIVersion())
		if err := r.client.List(ctx, &ul, client.MatchingLabels{oam.LabelAppName: ac.Name, oam.LabelAppComponent: w.ComponentName, oam.LabelOAMResourceType: oam.ResourceTypeWorkload}); err != nil {
			continue
		}
		for _, v := range ul.Items {
			if v.GetName() == w.ComponentRevisionName {
				continue
			}
			// These workload exists means the component is under progress of rollout
			// Trait will not work for these remaining workload
			revisionStatus = append(revisionStatus, v1alpha2.WorkloadStatus{
				ComponentName:          w.ComponentName,
				ComponentRevisionName:  v.GetName(),
				HistoryWorkingRevision: true,
				Reference: v1alpha1.TypedReference{
					APIVersion: v.GetAPIVersion(),
					Kind:       v.GetKind(),
					Name:       v.GetName(),
					UID:        v.GetUID(),
				},
			})
		}
	}
	ac.Status.Workloads = append(ac.Status.Workloads, revisionStatus...)
	// patch the extra fields in the status that is wiped by the Status() function
	patchExtraStatusField(&ac.Status, acPatch.Status)
	ac.SetConditions(v1alpha1.ReconcileSuccess())
}

<<<<<<< HEAD
func updateObservedGeneration(ac *v1alpha2.ApplicationConfiguration) {
	if ac.Status.ObservedGeneration != ac.Generation {
		ac.Status.ObservedGeneration = ac.Generation
=======
func patchExtraStatusField(acStatus *v1alpha2.ApplicationConfigurationStatus, acPatchStatus v1alpha2.ApplicationConfigurationStatus) {
	// patch the extra status back
	for i := range acStatus.Workloads {
		for _, w := range acPatchStatus.Workloads {
			// find the workload in the old status
			if acStatus.Workloads[i].ComponentRevisionName == w.ComponentRevisionName {
				if len(w.Status) > 0 {
					acStatus.Workloads[i].Status = w.Status
				}
				//find the trait
				for j := range acStatus.Workloads[i].Traits {
					for _, t := range w.Traits {
						tr := acStatus.Workloads[i].Traits[j].Reference
						if t.Reference.APIVersion == tr.APIVersion && t.Reference.Kind == tr.Kind && t.Reference.Name == tr.Name {
							if len(t.Status) > 0 {
								acStatus.Workloads[i].Traits[j].Status = t.Status
							}
						}
					}
				}
			}
		}
>>>>>>> 8cde76d8
	}
}

// if any finalizers newly registered, return true
func registerFinalizers(ac *v1alpha2.ApplicationConfiguration) bool {
	newFinalizer := false
	if !meta.FinalizerExists(&ac.ObjectMeta, workloadScopeFinalizer) && hasScope(ac) {
		meta.AddFinalizer(&ac.ObjectMeta, workloadScopeFinalizer)
		newFinalizer = true
	}
	return newFinalizer
}

func hasScope(ac *v1alpha2.ApplicationConfiguration) bool {
	for _, c := range ac.Spec.Components {
		if len(c.Scopes) > 0 {
			return true
		}
	}
	return false
}

// A Workload produced by an OAM ApplicationConfiguration.
type Workload struct {
	// ComponentName that produced this workload.
	ComponentName string

	//ComponentRevisionName of current component
	ComponentRevisionName string

	// A Workload object.
	Workload *unstructured.Unstructured

	// HasDep indicates whether this resource has dependencies and unready to be applied.
	HasDep bool

	// Traits associated with this workload.
	Traits []*Trait

	// RevisionEnabled means multiple workloads of same component will possibly be alive.
	RevisionEnabled bool

	// Scopes associated with this workload.
	Scopes []unstructured.Unstructured
}

// A Trait produced by an OAM ApplicationConfiguration.
type Trait struct {
	Object unstructured.Unstructured

	// HasDep indicates whether this resource has dependencies and unready to be applied.
	HasDep bool
}

// Status produces the status of this workload and its traits, suitable for use
// in the status of an ApplicationConfiguration.
func (w Workload) Status() v1alpha2.WorkloadStatus {
	acw := v1alpha2.WorkloadStatus{
		ComponentName:         w.ComponentName,
		ComponentRevisionName: w.ComponentRevisionName,
		Reference: runtimev1alpha1.TypedReference{
			APIVersion: w.Workload.GetAPIVersion(),
			Kind:       w.Workload.GetKind(),
			Name:       w.Workload.GetName(),
		},
		Traits: make([]v1alpha2.WorkloadTrait, len(w.Traits)),
		Scopes: make([]v1alpha2.WorkloadScope, len(w.Scopes)),
	}
	for i := range w.Traits {
		acw.Traits[i].Reference = runtimev1alpha1.TypedReference{
			APIVersion: w.Traits[i].Object.GetAPIVersion(),
			Kind:       w.Traits[i].Object.GetKind(),
			Name:       w.Traits[i].Object.GetName(),
		}
	}
	for i, s := range w.Scopes {
		acw.Scopes[i].Reference = runtimev1alpha1.TypedReference{
			APIVersion: s.GetAPIVersion(),
			Kind:       s.GetKind(),
			Name:       s.GetName(),
		}
	}
	return acw
}

// A GarbageCollector returns resource eligible for garbage collection. A
// resource is considered eligible if a reference exists in the supplied slice
// of workload statuses, but not in the supplied slice of workloads.
type GarbageCollector interface {
	Eligible(namespace string, ws []v1alpha2.WorkloadStatus, w []Workload) []unstructured.Unstructured
}

// A GarbageCollectorFn returns resource eligible for garbage collection.
type GarbageCollectorFn func(namespace string, ws []v1alpha2.WorkloadStatus, w []Workload) []unstructured.Unstructured

// Eligible resources.
func (fn GarbageCollectorFn) Eligible(namespace string, ws []v1alpha2.WorkloadStatus, w []Workload) []unstructured.Unstructured {
	return fn(namespace, ws, w)
}

// IsRevisionWorkload check is a workload is an old revision Workload which shouldn't be garbage collected.
// TODO(wonderflow): Do we have a better way to recognise it's a revisionWorkload which can't be garbage collected by AppConfig?
func IsRevisionWorkload(status v1alpha2.WorkloadStatus) bool {
	return strings.HasPrefix(status.Reference.Name, status.ComponentName+"-")
}

func eligible(namespace string, ws []v1alpha2.WorkloadStatus, w []Workload) []unstructured.Unstructured {
	applied := make(map[runtimev1alpha1.TypedReference]bool)
	for _, wl := range w {
		r := runtimev1alpha1.TypedReference{
			APIVersion: wl.Workload.GetAPIVersion(),
			Kind:       wl.Workload.GetKind(),
			Name:       wl.Workload.GetName(),
		}
		applied[r] = true
		for _, t := range wl.Traits {
			r := runtimev1alpha1.TypedReference{
				APIVersion: t.Object.GetAPIVersion(),
				Kind:       t.Object.GetKind(),
				Name:       t.Object.GetName(),
			}
			applied[r] = true
		}
	}
	eligible := make([]unstructured.Unstructured, 0)
	for _, s := range ws {

		if !applied[s.Reference] && !IsRevisionWorkload(s) {
			w := &unstructured.Unstructured{}
			w.SetAPIVersion(s.Reference.APIVersion)
			w.SetKind(s.Reference.Kind)
			w.SetNamespace(namespace)
			w.SetName(s.Reference.Name)
			eligible = append(eligible, *w)
		}

		for _, ts := range s.Traits {
			if !applied[ts.Reference] {
				t := &unstructured.Unstructured{}
				t.SetAPIVersion(ts.Reference.APIVersion)
				t.SetKind(ts.Reference.Kind)
				t.SetNamespace(namespace)
				t.SetName(ts.Reference.Name)
				eligible = append(eligible, *t)
			}
		}
	}

	return eligible
}<|MERGE_RESOLUTION|>--- conflicted
+++ resolved
@@ -351,11 +351,12 @@
 	ac.SetConditions(v1alpha1.ReconcileSuccess())
 }
 
-<<<<<<< HEAD
 func updateObservedGeneration(ac *v1alpha2.ApplicationConfiguration) {
 	if ac.Status.ObservedGeneration != ac.Generation {
 		ac.Status.ObservedGeneration = ac.Generation
-=======
+	}
+}
+
 func patchExtraStatusField(acStatus *v1alpha2.ApplicationConfigurationStatus, acPatchStatus v1alpha2.ApplicationConfigurationStatus) {
 	// patch the extra status back
 	for i := range acStatus.Workloads {
@@ -378,7 +379,6 @@
 				}
 			}
 		}
->>>>>>> 8cde76d8
 	}
 }
 
