--- conflicted
+++ resolved
@@ -416,14 +416,12 @@
 	// Workloads created by this ApplicationConfiguration.
 	Workloads []WorkloadStatus `json:"workloads,omitempty"`
 
-<<<<<<< HEAD
 	// The generation observed by the appConfig controller.
 	// +optional
 	ObservedGeneration int64 `json:"observedGeneration"`
-=======
+
 	// HistoryWorkloads will record history but still working revision workloads.
 	HistoryWorkloads []HistoryWorkload `json:"historyWorkloads"`
->>>>>>> 96fce042
 }
 
 // DependencyStatus represents the observed state of the dependency of
